{
  "nodes": {
    "advisory-db": {
      "flake": false,
      "locked": {
<<<<<<< HEAD
        "lastModified": 1667670324,
        "narHash": "sha256-WI/r+gi8CFY00P5wScBCqWUQbcPLvho7SqBMqwkrPpo=",
        "owner": "rustsec",
        "repo": "advisory-db",
        "rev": "e3e689775499a6ce8179e7cb1ec887cc22bda180",
=======
        "lastModified": 1667799586,
        "narHash": "sha256-5JzWmC6B/gF7yWeG/zFfVTqdHXgnRQUZB0q522SVUDw=",
        "owner": "rustsec",
        "repo": "advisory-db",
        "rev": "0608c47076f4e7ff8ca2ce4967a9411407d4b185",
>>>>>>> 4091e149
        "type": "github"
      },
      "original": {
        "owner": "rustsec",
        "repo": "advisory-db",
        "type": "github"
      }
    },
    "crane": {
      "inputs": {
        "flake-compat": "flake-compat",
        "flake-utils": "flake-utils",
        "nixpkgs": [
          "nixpkgs"
        ],
        "rust-overlay": "rust-overlay"
      },
      "locked": {
        "lastModified": 1667522439,
        "narHash": "sha256-1tDYoumL5337T4BkC87iRXbAfeyeeOXa5WAbeP/ENqQ=",
        "owner": "ipetkov",
        "repo": "crane",
        "rev": "b70e77d2e2d480a3a0bce3ecd2d981679588b23f",
        "type": "github"
      },
      "original": {
        "owner": "ipetkov",
        "repo": "crane",
        "type": "github"
      }
    },
    "flake-compat": {
      "flake": false,
      "locked": {
        "lastModified": 1650374568,
        "narHash": "sha256-Z+s0J8/r907g149rllvwhb4pKi8Wam5ij0st8PwAh+E=",
        "owner": "edolstra",
        "repo": "flake-compat",
        "rev": "b4a34015c698c7793d592d66adbab377907a2be8",
        "type": "github"
      },
      "original": {
        "owner": "edolstra",
        "repo": "flake-compat",
        "type": "github"
      }
    },
    "flake-utils": {
      "locked": {
        "lastModified": 1667395993,
        "narHash": "sha256-nuEHfE/LcWyuSWnS8t12N1wc105Qtau+/OdUAjtQ0rA=",
        "owner": "numtide",
        "repo": "flake-utils",
        "rev": "5aed5285a952e0b949eb3ba02c12fa4fcfef535f",
        "type": "github"
      },
      "original": {
        "owner": "numtide",
        "repo": "flake-utils",
        "type": "github"
      }
    },
    "flake-utils_2": {
      "locked": {
        "lastModified": 1667395993,
        "narHash": "sha256-nuEHfE/LcWyuSWnS8t12N1wc105Qtau+/OdUAjtQ0rA=",
        "owner": "numtide",
        "repo": "flake-utils",
        "rev": "5aed5285a952e0b949eb3ba02c12fa4fcfef535f",
        "type": "github"
      },
      "original": {
        "owner": "numtide",
        "repo": "flake-utils",
        "type": "github"
      }
    },
    "nixpkgs": {
      "locked": {
<<<<<<< HEAD
        "lastModified": 1667639549,
        "narHash": "sha256-frqZKSG/933Ctwl9voSZnXDwo8CqddXcjQhnCzwNqaM=",
        "owner": "NixOS",
        "repo": "nixpkgs",
        "rev": "cae3751e9f74eea29c573d6c2f14523f41c2821a",
=======
        "lastModified": 1667909632,
        "narHash": "sha256-p9ZTU29fRA0KNQVGIFTA06IcVeoCqYNRvegRdxGZd8k=",
        "owner": "NixOS",
        "repo": "nixpkgs",
        "rev": "bc5ad970780580ec272b3a6bc5f9bddf4e250d3c",
>>>>>>> 4091e149
        "type": "github"
      },
      "original": {
        "owner": "NixOS",
        "ref": "nixpkgs-unstable",
        "repo": "nixpkgs",
        "type": "github"
      }
    },
    "root": {
      "inputs": {
        "advisory-db": "advisory-db",
        "crane": "crane",
        "flake-utils": "flake-utils_2",
        "nixpkgs": "nixpkgs",
        "rust-overlay": "rust-overlay_2"
      }
    },
    "rust-overlay": {
      "inputs": {
        "flake-utils": [
          "crane",
          "flake-utils"
        ],
        "nixpkgs": [
          "crane",
          "nixpkgs"
        ]
      },
      "locked": {
        "lastModified": 1667487142,
        "narHash": "sha256-bVuzLs1ZVggJAbJmEDVO9G6p8BH3HRaolK70KXvnWnU=",
        "owner": "oxalica",
        "repo": "rust-overlay",
        "rev": "cf668f737ac986c0a89e83b6b2e3c5ddbd8cf33b",
        "type": "github"
      },
      "original": {
        "owner": "oxalica",
        "repo": "rust-overlay",
        "type": "github"
      }
    },
    "rust-overlay_2": {
      "inputs": {
        "flake-utils": [
          "flake-utils"
        ],
        "nixpkgs": [
          "nixpkgs"
        ]
      },
      "locked": {
<<<<<<< HEAD
        "lastModified": 1667702825,
        "narHash": "sha256-b0uPqiTUCQHE8A+UAwi1QAyYozchR/dbVq/5B+5Pfg4=",
        "owner": "oxalica",
        "repo": "rust-overlay",
        "rev": "ab9be7d78e9607b0b764b0e4a3b0804655e3c58d",
=======
        "lastModified": 1667875464,
        "narHash": "sha256-0rO2Pzn//ANT3AphpEUantCbm86XcmKNEKhM73LFr04=",
        "owner": "oxalica",
        "repo": "rust-overlay",
        "rev": "9235990723630e1a55e1ed6bca5954e4e31cfbd7",
>>>>>>> 4091e149
        "type": "github"
      },
      "original": {
        "owner": "oxalica",
        "repo": "rust-overlay",
        "type": "github"
      }
    }
  },
  "root": "root",
  "version": 7
}<|MERGE_RESOLUTION|>--- conflicted
+++ resolved
@@ -3,19 +3,11 @@
     "advisory-db": {
       "flake": false,
       "locked": {
-<<<<<<< HEAD
-        "lastModified": 1667670324,
-        "narHash": "sha256-WI/r+gi8CFY00P5wScBCqWUQbcPLvho7SqBMqwkrPpo=",
-        "owner": "rustsec",
-        "repo": "advisory-db",
-        "rev": "e3e689775499a6ce8179e7cb1ec887cc22bda180",
-=======
         "lastModified": 1667799586,
         "narHash": "sha256-5JzWmC6B/gF7yWeG/zFfVTqdHXgnRQUZB0q522SVUDw=",
         "owner": "rustsec",
         "repo": "advisory-db",
         "rev": "0608c47076f4e7ff8ca2ce4967a9411407d4b185",
->>>>>>> 4091e149
         "type": "github"
       },
       "original": {
@@ -95,19 +87,11 @@
     },
     "nixpkgs": {
       "locked": {
-<<<<<<< HEAD
-        "lastModified": 1667639549,
-        "narHash": "sha256-frqZKSG/933Ctwl9voSZnXDwo8CqddXcjQhnCzwNqaM=",
-        "owner": "NixOS",
-        "repo": "nixpkgs",
-        "rev": "cae3751e9f74eea29c573d6c2f14523f41c2821a",
-=======
         "lastModified": 1667909632,
         "narHash": "sha256-p9ZTU29fRA0KNQVGIFTA06IcVeoCqYNRvegRdxGZd8k=",
         "owner": "NixOS",
         "repo": "nixpkgs",
         "rev": "bc5ad970780580ec272b3a6bc5f9bddf4e250d3c",
->>>>>>> 4091e149
         "type": "github"
       },
       "original": {
@@ -161,19 +145,11 @@
         ]
       },
       "locked": {
-<<<<<<< HEAD
-        "lastModified": 1667702825,
-        "narHash": "sha256-b0uPqiTUCQHE8A+UAwi1QAyYozchR/dbVq/5B+5Pfg4=",
-        "owner": "oxalica",
-        "repo": "rust-overlay",
-        "rev": "ab9be7d78e9607b0b764b0e4a3b0804655e3c58d",
-=======
         "lastModified": 1667875464,
         "narHash": "sha256-0rO2Pzn//ANT3AphpEUantCbm86XcmKNEKhM73LFr04=",
         "owner": "oxalica",
         "repo": "rust-overlay",
         "rev": "9235990723630e1a55e1ed6bca5954e4e31cfbd7",
->>>>>>> 4091e149
         "type": "github"
       },
       "original": {
